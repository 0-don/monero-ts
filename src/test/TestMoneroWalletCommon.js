--- conflicted
+++ resolved
@@ -1857,52 +1857,6 @@
         TestUtils.testUnsignedBigInteger(result.getUnspentAmount(), hasUnspent);
       });
       
-<<<<<<< HEAD
-      if (config.testNonRelays && !config.liteMode)
-      it("Can parse a tx set hex returned from sending transfers", async function() {
-        let e1 = undefined;
-        try {
-
-          // create watch-only wallet by witholding spend key
-          that.wallet = await that.createWalletFromKeys(await that.wallet.getPrimaryAddress(), await that.wallet.getPrivateViewKey(), undefined, (await TestUtils.getDaemonRpc()).getRpcConnection(), TestUtils.FIRST_RECEIVE_HEIGHT, undefined);
-          await that.wallet.sync();
-          
-          let e2 = undefined;
-          try {
-          
-            // create unsigned transactions to send funds
-            let tx = (await that.wallet.createTx(0, await TestUtils.getRandomWalletAddress(), TestUtils.MAX_FEE.multiply(new BigInteger(3)))).getTxs()[0];
-            
-            // test resulting tx set
-            let txSet = tx.getTxSet();
-            assert.equal(typeof txSet.getUnsignedTxHex(), "string")
-            assert(txSet.getUnsignedTxHex());
-            
-            // switch to main test wallet
-            await that.wallet.close();
-            that.wallet = await that.getTestWallet();
-            
-            // parse the tx set
-            let parsedTxSet = await that.wallet.parseTxSet(txSet);
-            
-            // test the parsed tx set
-            testParsedTxSet(parsedTxSet);
-          } catch (e) {
-            e2 = e;
-          }
-          await that.wallet.close();
-          if (e2 !== undefined) throw e2;
-        } catch (e) {
-          e1 = e;
-        }
-        
-        // open main test wallet for other tests
-        that.wallet = await that.getTestWallet();
-        if (e1 !== undefined) throw e1;
-      });
-      
-=======
->>>>>>> 9545c045
       if (config.testNonRelays)
       it("Can sign and verify messages", async function() {
         let msg = "This is a super important message which needs to be signed and verified.";
